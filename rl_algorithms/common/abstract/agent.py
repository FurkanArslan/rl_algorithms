# -*- coding: utf-8 -*-
"""Abstract Agent used for all agents.

- Author: Curt Park
- Contact: curt.park@medipixel.io
"""

from abc import ABC, abstractmethod
import argparse
import os
import shutil
from typing import Tuple, Union

import cv2
import gym
from gym.spaces import Discrete
import numpy as np
import torch
import wandb

from rl_algorithms.common.grad_cam import GradCAM
from rl_algorithms.utils.config import ConfigDict

device = torch.device("cuda:0" if torch.cuda.is_available() else "cpu")


class Agent(ABC):
    """Abstract Agent used for all agents.

    Attributes:
        env (gym.Env): openAI Gym environment
        args (argparse.Namespace): arguments including hyperparameters and training settings
        log_cfg (ConfigDict): configuration for saving log
        state_dim (int): dimension of states
        action_dim (int): dimension of actions
        is_discrete (bool): shows whether the action is discrete

    """

    def __init__(
        self,
        env: gym.Env,
        env_info: ConfigDict,
        args: argparse.Namespace,
        log_cfg: ConfigDict,
    ):
        """Initialize."""
        self.args = args
        self.env = env
        self.env_info = env_info
        self.log_cfg = log_cfg
        self.log_cfg.env_name = env.spec.id if env.spec is not None else env.name

        self.total_step = 0
        self.learner = None
        self.log_filename = None

        if isinstance(env.action_space, Discrete):
            self.is_discrete = True
        else:
            self.is_discrete = False

    @abstractmethod
    def select_action(self, state: np.ndarray) -> Union[torch.Tensor, np.ndarray]:
        pass

    @abstractmethod
    def step(
        self, action: Union[torch.Tensor, np.ndarray]
    ) -> Tuple[np.ndarray, np.float64, bool, dict]:
        pass

    @abstractmethod
    def write_log(self, log_value: tuple):  # type: ignore
        pass

    @abstractmethod
    def train(self):
        pass

    def set_wandb(self):
        """Set configuration for wandb logging."""
        wandb.init(
            project="genius_negotiation_agent",
            name=f"{self.log_cfg.agent}/{self.log_cfg.curr_time}",
            group=self.args.opponent,
        )
        wandb.config.update(vars(self.args))

        shutil.copy(self.args.cfg_path, os.path.join(wandb.run.dir, "config.py"))

        self.log_filename = self._init_log_file()

    def _init_log_file(self):
        logs_name = "logs_" + self.log_cfg.curr_time

        return os.path.join(wandb.run.dir, logs_name + ".txt")

    def interim_test(self):
        """Test in the middle of training."""
        self.args.test = True

        print()
        print("===========")
        print("Start Test!")
        print("===========")

        self._test(interim_test=True)

        print("===========")
        print("Test done!")
        print("===========")
        print()

        self.args.test = False

    def test(self):
        """Test the agent."""
        # logger
        if self.args.log:
            self.set_wandb()

        self._test()

        # termination
        self.env.close()

    def _test(self, interim_test: bool = False):
        """Common test routine."""

        if interim_test:
            test_num = self.args.interim_test_num
        else:
            test_num = self.args.episode_num

        score_list = []
        for i_episode in range(test_num):
            state = self.env.reset()
            done = False
            score = 0
            step = 0

            while not done:
                if self.args.render:
                    self.env.render()

                action = self.select_action(state)
                next_state, reward, done, _ = self.step(action)

                state = next_state
                score += reward
                step += 1

            print(
                "[INFO] test %d\tstep: %d\ttotal score: %d" % (i_episode, step, score)
            )
            score_list.append(score)

        if self.args.log:
            wandb.log(
                {
                    "avg test score": round(sum(score_list) / len(score_list), 2),
                    "test total step": self.total_step,
                }
            )

    def test_with_gradcam(self):
        """Test agent with Grad-CAM."""
        policy = self.learner.get_policy()
        gcam = GradCAM(model=policy.eval())

        for i_episode in range(self.args.episode_num):
            state = self.env.reset()
            done = False
            score = 0
            step = 0

            key = 0
            print("\nPress Any Key to move to next step... (quit: ESC key)")
            while not done:
                action = self.select_action(state)
                next_state, reward, done, _ = self.step(action)

                state = self._preprocess_state(state)
                _ = gcam.forward(state)
                ids = torch.LongTensor([[int(action)]]).cuda()
                gcam.backward(ids=ids)

                state = state[-1].detach().cpu().numpy().astype(np.uint8)
                state = np.transpose(state)
                state = cv2.cvtColor(state, cv2.COLOR_GRAY2BGR)
                state = cv2.resize(state, (150, 150), interpolation=cv2.INTER_LINEAR)

                # Get Grad-CAM image
                result_images = None
                for target_layer in self.hyper_params.grad_cam_layer_list:
                    regions = gcam.generate(target_layer)
                    regions = regions.detach().cpu().numpy()
                    regions = np.squeeze(regions) * 255
                    regions = np.transpose(regions)
                    regions = cv2.applyColorMap(
                        regions.astype(np.uint8), cv2.COLORMAP_JET
                    )
                    regions = cv2.resize(
                        regions, (150, 150), interpolation=cv2.INTER_LINEAR
                    )
                    overlay = cv2.addWeighted(state, 1.0, regions, 0.5, 0)
                    result = np.hstack([state, regions, overlay])
                    result_images = (
                        result
                        if result_images is None
                        else np.vstack([result_images, result])
                    )
                # Show action on result image
                cv2.putText(
                    img=result_images,
                    text=f"action: {action}",
                    org=(50, 50),
                    fontFace=cv2.FONT_HERSHEY_PLAIN,
                    fontScale=1,
                    color=(0, 0, 255),
                    thickness=2,
                )

                cv2.imshow("result", result_images)
                key = cv2.waitKey(0)
                if key == 27 & 0xFF:  # ESC key
                    cv2.destroyAllWindows()
                    break

                state = next_state
                score += reward
                step += 1

            print(
                "[INFO] test %d\tstep: %d\ttotal score: %d" % (i_episode, step, score)
            )
            if key == 27 & 0xFF:  # ESC key
                break

<<<<<<< HEAD
    def start_training(self):
        pass

    def start_episode(self, state):
        pass

    def end_episode(self, utility):
        pass

=======
    @abstractmethod
    def start_training(self):
        pass

    @abstractmethod
    def start_episode(self, state):
        pass

    @abstractmethod
    def end_episode(self, utility):
        pass

    @abstractmethod
>>>>>>> b55878a8
    def make_one_step(self, state, action, reward, next_state, done):
        pass

    def log_opponent_utility(self, reward):
        pass<|MERGE_RESOLUTION|>--- conflicted
+++ resolved
@@ -238,7 +238,6 @@
             if key == 27 & 0xFF:  # ESC key
                 break
 
-<<<<<<< HEAD
     def start_training(self):
         pass
 
@@ -248,21 +247,6 @@
     def end_episode(self, utility):
         pass
 
-=======
-    @abstractmethod
-    def start_training(self):
-        pass
-
-    @abstractmethod
-    def start_episode(self, state):
-        pass
-
-    @abstractmethod
-    def end_episode(self, utility):
-        pass
-
-    @abstractmethod
->>>>>>> b55878a8
     def make_one_step(self, state, action, reward, next_state, done):
         pass
 
