--- conflicted
+++ resolved
@@ -274,7 +274,6 @@
         self.learner.save_params(self.i_episode)
         self.interim_test()
 
-<<<<<<< HEAD
     def start_training(self):
         pass
 
@@ -285,109 +284,4 @@
         pass
 
     def make_one_step(self, state, action, reward, next_state, done):
-        pass
-=======
-    def start_episode(self, state):
-        self.score = 0
-        self.episode_step = 0
-        self.loss_episode = list()
-
-        self.t_begin = time.time()
-
-        if self.stack_size > 1:
-            for _ in range(self.stack_size):
-                self.stack_buffer.append(state)
-            for _ in range(self.stack_size):
-                self.stack_buffer_2.append(state)
-
-        self.i_episode += 1
-
-        self._write_log_file("**** Starting - " + str(self.i_episode) + " ****")
-
-    def make_one_step(self, curr_state, action, reward, next_state, done):
-        self.total_step += 1
-        self.episode_step += 1
-
-        log = (
-            "[INFO] Step -"
-            + str(self.episode_step)
-            + ":"
-            + " state: "
-            + str(curr_state)
-            + " next_state: "
-            + str(next_state)
-            + " action: "
-            + str(action[0])
-            + " reward: "
-            + str(reward)
-            + " done:"
-            + str(done)
-        )
-
-        self._write_log_file(log)
-
-        self.add_transition_to_memory(curr_state, action, reward, next_state, done)
-
-        self.score += reward
-
-        if len(self.memory) >= self.hyper_params.batch_size:
-            for _ in range(self.hyper_params.multiple_update):
-                experience = self.memory.sample()
-                experience = numpy2floattensor(experience)
-                loss = self.learner.update_model(experience)
-                self.loss_episode.append(loss)  # for logging
-
-    def end_episode(self, utility):
-        t_end = time.time()
-        avg_time_cost = (t_end - self.t_begin) / self.episode_step
-
-        self.scores.append(self.score)
-        self.utilities.append(utility)
-        self.rounds.append(self.episode_step)
-
-        if self.loss_episode:
-            avg_loss = np.vstack(self.loss_episode).mean(axis=0)
-        else:
-            avg_loss = None
-
-        log_value = (
-            utility,
-            avg_loss,
-            self.score,
-            self.hyper_params.policy_update_freq,
-            avg_time_cost,
-        )
-
-        self.write_log(log_value)
-
-        if self.i_episode % self.args.save_period == 0:
-            if self.hyper_params.initial_random_action >= self.i_episode:
-                self.save_params(self.i_episode)
-
-            wandb.log(
-                {
-                    "mean_scores": np.vstack(self.scores).mean(axis=0),
-                    "mean_utilities": np.vstack(self.utilities).mean(axis=0),
-                    "mean_rounds": np.vstack(self.rounds).mean(axis=0),
-                    "mean_opp_utilities": np.vstack(self.opp_utilities).mean(axis=0),
-                },
-                step=self.i_episode,
-            )
-
-            self.scores = list()
-            self.utilities = list()
-            self.rounds = list()
-            self.opp_utilities = list()
-
-    def log_opponent_utility(self, utility):
-        self.opp_utilities.append(utility)
-
-        wandb.log({"opp_utility": utility}, step=self.i_episode)
-
-    def _write_log_file(self, log):
-        if self.args.log:
-            with open(self.log_filename, "a") as file:
-                file.write(log + "\n")
-
-            wandb.save(self.log_filename)
->>>>>>> b55878a8
+        pass